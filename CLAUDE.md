--- conflicted
+++ resolved
@@ -31,7 +31,6 @@
 DATABASE_URL=sqlite:///linebot.db  # defaults to SQLite, use PostgreSQL URL for production
 ```
 
-<<<<<<< HEAD
 ## Architecture Overview
 
 This is a LINE Bot application designed for Thai SME (Small and Medium Enterprise) support, using Azure OpenAI for conversational AI capabilities.
@@ -102,130 +101,4 @@
 2. Errors logged to SystemLog table with full stack traces
 3. User-friendly error messages returned in multiple languages
 4. Development mode provides detailed error feedback
-5. Graceful degradation when external services unavailable
-=======
-### Development Environment
-- Uses `uv` for dependency management
-- Python 3.11+ required
-- Dependencies defined in `pyproject.toml`
-
-### Development Commands
-```bash
-# Install dependencies
-uv sync
-
-# Run application in development
-uv run python main.py
-
-# Check Python and environment
-python --version && which uv
-```
-
-### Database Operations
-- Database auto-initializes on startup
-- Uses SQLite by default (`instance/linebot.db`)
-- PostgreSQL support via `DATABASE_URL` environment variable
-
-## Code Architecture
-
-### Application Structure
-- **Entry Point**: `main.py` imports Flask app from `app.py`
-- **Blueprint Architecture**: Modular routing with webhooks and admin separated
-- **Database**: SQLAlchemy with declarative base, auto-creates tables on startup
-- **Services Layer**: Business logic separated into service classes
-
-### Key Components
-
-#### Core Services (`services/`)
-1. **LineService**: LINE Messaging API integration, signature verification, message sending
-2. **OpenAIService**: Azure OpenAI API calls for text generation and image analysis
-3. **FileProcessor**: Multi-format file content extraction (PDF, DOCX, XLSX, PPTX, code files)
-4. **ConversationManager**: Conversation history and context storage management
-
-#### Optimized Services (Recent Additions)
-- **ai_optimizer.py**: AI response optimization and caching
-- **file_processor_optimized.py**: Enhanced file processing with better error handling
-- **line_service_optimized.py**: Optimized LINE API integration
-- **message_queue.py**: Asynchronous message processing
-- **rate_limiter.py**: API rate limiting and throttling
-- **rich_menu_manager.py**: LINE Rich Menu management
-- **streaming_processor.py**: Real-time data processing
-
-#### Data Models (`models.py`)
-- **Conversation**: User interactions, messages, responses with language detection
-- **SystemLog**: Application logs and error tracking
-- **WebhookEvent**: LINE webhook event monitoring and processing metrics
-
-#### Routing (`routes/`)
-- **webhook.py**: Processes LINE webhook events (messages, follows, postbacks)
-- **admin.py**: Dashboard API endpoints for statistics and monitoring
-
-### Multi-Language Support
-- **Primary Language**: Thai (th) - optimized for Thai SME support
-- **Supported Languages**: English, Japanese, Korean, Chinese, Spanish, French, German, Italian, Portuguese, Russian
-- **Auto Language Detection**: Based on Unicode character ranges
-- **SME Prompts System**: Thai-first business advisory prompts in `prompts/sme_prompts.py`
-
-### File Processing Capabilities
-- **Documents**: PDF, DOCX, TXT, MD
-- **Spreadsheets**: XLSX, XLS, CSV  
-- **Presentations**: PPTX, PPT
-- **Code Files**: Python, JavaScript, HTML, CSS, Java, C++, C, PHP, Ruby, Go, Rust
-- **Images**: JPG, PNG, GIF, WebP (with GPT-4 Vision analysis)
-- **Size Limit**: 20MB per file
-
-### Configuration Management
-- Environment-based configuration via `config.py`
-- Development mode with graceful fallbacks when Azure OpenAI not configured
-- Required environment variables for production:
-  - `LINE_CHANNEL_ACCESS_TOKEN`
-  - `LINE_CHANNEL_SECRET` 
-  - `AZURE_OPENAI_API_KEY`
-  - `AZURE_OPENAI_ENDPOINT`
-
-### Data Flow Pattern
-1. LINE webhook events → signature verification → event processing
-2. File uploads → content extraction → AI processing
-3. Context management → conversation history → response generation
-4. Response delivery → data logging → metrics storage
-
-### Thai SME Business Context
-The application is specifically designed for Thai Small and Medium Enterprises (SMEs):
-- References Thai government resources (OSMEP, SME One)
-- Understands Thai regulations (PDPA, tax laws, licensing)
-- Provides culturally appropriate business advice
-- Uses colloquial, friendly Thai language
-- Focuses on practical, actionable guidance
-
-### Admin Interface
-- Web-based dashboard for monitoring bot performance
-- Real-time statistics and conversation tracking  
-- Bootstrap-based responsive UI with dark theme
-- Charts and analytics for usage patterns
-
-### Error Handling
-- Comprehensive logging with database storage
-- Multi-language error messages
-- Development-friendly responses when services unavailable
-- Graceful degradation for missing configuration
-
-## Development Notes
-
-### Testing and Quality
-- No formal testing framework currently configured
-- Manual testing through LINE Bot interface
-- Database operations tested via admin dashboard
-
-### Recent Optimizations
-The codebase includes optimization reports and enhanced services:
-- **AI_OPTIMIZATION_GUIDE.md**: Comprehensive optimization strategies
-- **LINE_BOT_OPTIMIZATION_REPORT.md**: Performance analysis and improvements
-- Dual service implementations (original and optimized versions)
-
-### File Organization
-- **utils/**: Validation and logging utilities
-- **templates/**: Jinja2 templates for admin interface
-- **static/**: Frontend assets (JavaScript, CSS)
-- **prompts/**: SME-specific prompt engineering
-- **research/**: Documentation and analysis files
->>>>>>> 07be3946
+5. Graceful degradation when external services unavailable