--- conflicted
+++ resolved
@@ -33,8 +33,6 @@
         'th', 'en', 'ja', 'ko', 'zh', 'es', 'fr', 'de', 'it', 'pt', 'ru'
     ]
     DEFAULT_LANGUAGE = 'th'
-<<<<<<< HEAD
-=======
     
     # AI Optimization Configuration
     RATE_LIMIT_PER_MINUTE = int(os.environ.get('RATE_LIMIT_PER_MINUTE', '60'))
@@ -142,9 +140,6 @@
     SLA_UPTIME_PERCENT = float(os.environ.get('SLA_UPTIME_PERCENT', '99.9'))
     SLA_ERROR_RATE_MAX = float(os.environ.get('SLA_ERROR_RATE_MAX', '1.0'))
     SLA_CULTURAL_SCORE_MIN = float(os.environ.get('SLA_CULTURAL_SCORE_MIN', '0.8'))
-    
-
->>>>>>> beb057b9
 
     @classmethod
     def validate_config(cls):
